package com.netflix.archaius.persisted2;

import java.util.ArrayList;
import java.util.Arrays;
import java.util.HashMap;
import java.util.HashSet;
import java.util.List;
import java.util.Map;
import java.util.Set;

public class DefaultPersisted2ClientConfig implements Persisted2ClientConfig {

    private int refreshRate = 30;
    private List<String> prioritizedScopes = new ArrayList<>();
    private Map<String, Set<String>> queryScopes = new HashMap<>();
    private String serviceUrl;
    private Map<String, String> scopes = new HashMap<>();
    private boolean skipPropsWithExtraScopes = false;
<<<<<<< HEAD
    private boolean syncInit = true;
=======
    private boolean isEnabled = true;
>>>>>>> 72a15747
    
    public DefaultPersisted2ClientConfig withRefreshRate(int refreshRate) {
        this.refreshRate = refreshRate;
        return this;
    }
    
    @Override
    public int getRefreshRate() {
        return refreshRate;
    }

    public DefaultPersisted2ClientConfig withPrioritizedScopes(List<String> scopes) {
        this.prioritizedScopes = scopes;
        return this;
    }
    
    public DefaultPersisted2ClientConfig withPrioritizedScopes(String ... scopes) {
        this.prioritizedScopes = Arrays.asList(scopes);
        return this;
    }
    
    @Override
    public List<String> getPrioritizedScopes() {
        return this.prioritizedScopes;
    }

    public DefaultPersisted2ClientConfig withScope(String name, String value) {
        this.scopes.put(name, value);
        return this;
    }
    
    @Override
    public Map<String, String> getScopes() {
        return scopes;
    }

    public DefaultPersisted2ClientConfig withQueryScope(String name, String ... values) {
        Set<String> unique = new HashSet<>();
        unique.addAll(Arrays.asList(values));
        queryScopes.put(name, unique);
        return this;
    }
    
    @Override
    public Map<String, Set<String>> getQueryScopes() {
        return queryScopes;
    }

    public DefaultPersisted2ClientConfig withServiceUrl(String url) {
        this.serviceUrl = url;
        return this;
    }
    
    @Override
    public String getServiceUrl() {
        return this.serviceUrl;
    }

    public DefaultPersisted2ClientConfig withSyncInit(boolean syncInit) {
        this.syncInit = syncInit;
        return this;
    }

    @Override
    public boolean getSyncInit() {
        return this.syncInit;
    }

    public DefaultPersisted2ClientConfig withSkipPropsWithExtraScopes(boolean value) {
        this.skipPropsWithExtraScopes = value;
        return this;
    }
    
    @Override
    public boolean getSkipPropsWithExtraScopes() {
        return skipPropsWithExtraScopes;
    }

    public DefaultPersisted2ClientConfig setEnabled(boolean value) {
        this.isEnabled = value;
        return this;
    }
    
    @Override
    public boolean isEnabled() {
        return isEnabled;
    }

    @Override
    public String toString() {
        return new StringBuilder()
          .append("DefaultPersisted2ClientConfig[")
          .append("url=" + serviceUrl)
          .append(" scopes=" + scopes)
          .append(" priority=" + prioritizedScopes)
          .append(" queryScopes=" + queryScopes)
          .append(" enabled=" + isEnabled)
          .append("]")
          .toString();
    }
}<|MERGE_RESOLUTION|>--- conflicted
+++ resolved
@@ -16,11 +16,8 @@
     private String serviceUrl;
     private Map<String, String> scopes = new HashMap<>();
     private boolean skipPropsWithExtraScopes = false;
-<<<<<<< HEAD
     private boolean syncInit = true;
-=======
     private boolean isEnabled = true;
->>>>>>> 72a15747
     
     public DefaultPersisted2ClientConfig withRefreshRate(int refreshRate) {
         this.refreshRate = refreshRate;
